// SPDX-License-Identifier: MIT
pragma solidity ^0.8.28;

import "forge-std/Test.sol";
import "../src/BondingCurve.sol";
import "./TestToken.sol";

contract BondingCurveTest is Test {
    BondingCurve public bondingCurve;
    TestToken public token;

    // We'll designate a protocol fee address.
    address public protocolFeeAddress =
        address(0x1234567890123456789012345678901234567890);

    // Mint 10,000,000 tokens of 18 decimals (for testing liquidity)
    uint256 public constant INITIAL_SUPPLY = 1_000_000_000_000 * 1e18; // 1000 billion

    function setUp() public {
        // Deploy the test token and the bonding curve
        token = new TestToken(INITIAL_SUPPLY);
        bondingCurve = new BondingCurve(address(token), protocolFeeAddress);

        // Transfer some tokens to the curve as initial liquidity (e.g., 80,000,000 tokens).
        // (Adjust these numbers if needed to ensure sufficient liquidity.)
        token.transfer(address(bondingCurve), 80_000_000 * 1e18);
    }

    function testInitialSetup() public {
        assertEq(bondingCurve.creatorToken(), address(token));
        assertEq(bondingCurve.protocolFeeAddress(), protocolFeeAddress);
        assertEq(bondingCurve.buyFeePercent(), 50); // 0.5%
        assertEq(bondingCurve.sellFeePercent(), 100); // 1%
    }

    function testGetPrice() public {
        // Test the linear formula for a hypothetical supply = 1000 tokens, amount = 100 tokens.
        uint256 supply = 1000 * 1e18;
        uint256 amount = 100 * 1e18;

        // Replicate the formula:
        // 1) normS = supply / NORMALIZER, normA = amount / NORMALIZER.
        // 2) costUnits = normA * BASE_PRICE + SLOPE * (normS * normA + (normA * (normA - 1)) / 2).
        // 3) final cost = costUnits * (1 ether / SCALING_FACTOR).
        uint256 normS = supply / bondingCurve.NORMALIZER();
        uint256 normA = amount / bondingCurve.NORMALIZER();
        uint256 costUnits = normA *
            bondingCurve.BASE_PRICE() +
            bondingCurve.SLOPE() *
            (normS * normA + (normA * (normA - 1)) / 2);
        uint256 expected = (costUnits * 1 ether) /
            bondingCurve.SCALING_FACTOR();
        uint256 actual = bondingCurve.getPrice(supply, amount);

        assertEq(actual, expected);
    }

    function testBuyPricing() public {
        // Check that getBuyPriceAfterFees = getBuyPrice(...) + 0.5% fee.
        uint256 amount = 100 * 1e18;
        uint256 rawPrice = bondingCurve.getBuyPrice(amount);
        uint256 expectedFee = (rawPrice * bondingCurve.buyFeePercent()) /
            bondingCurve.feePrecision();
        uint256 actualBuyPrice = bondingCurve.getBuyPriceAfterFees(amount);
        assertEq(actualBuyPrice, rawPrice + expectedFee);
    }

    function testSellPricing() public {
        // First, buy tokens so that the effective supply is nonzero.
        uint256 buyAmount = 1000 * 1e18;
        uint256 cost = bondingCurve.getBuyPriceAfterFees(buyAmount);
        vm.deal(address(this), cost);
        bondingCurve.buy{value: cost}(buyAmount);

        // Now check the sell pricing.
        uint256 sellAmount = 100 * 1e18;
        uint256 rawPrice = bondingCurve.getSellPrice(sellAmount);
        uint256 fee = (rawPrice * bondingCurve.sellFeePercent()) /
            bondingCurve.feePrecision();
        uint256 afterFee = rawPrice - fee;

        assertEq(bondingCurve.getSellPriceAfterFees(sellAmount), afterFee);
    }

    function testGetBuyPriceAfterFees() public {
        uint256 buyAmount = 100 * 1e18;
        uint256 buyCost = bondingCurve.getBuyPriceAfterFees(buyAmount);
        console.log("Buy cost:", buyCost);
    }

    function testGetBuyPriceFromEth() public {
        uint256 ethToBuy = 0.01 ether;

        // Get the estimated number of tokens that can be bought with 1 ETH
        uint256 buyAmount = bondingCurve.getTokensForEth(ethToBuy);
        console.log("Buy amount:", buyAmount);

        // Ensure we got a valid amount of tokens
        require(buyAmount > 0, "Token amount should be greater than 0");

        // Get the actual ETH cost to buy this amount of tokens
        uint256 actualPrice = bondingCurve.getBuyPriceAfterFees(buyAmount);
        console.log("Expected ETH spent:", ethToBuy);
        console.log("Actual ETH spent:", actualPrice);

        // Verify that the ETH spent is approximately 1 ETH (allowing minor rounding differences)
        assertApproxEqAbs(actualPrice, ethToBuy, 1e16); // Allow ~0.01 ETH margin
    }

    function testMultipleConsecutiveBuysFromEth() public {
    uint256 ethToBuy = 0.01 ether;
    uint256 totalBoughtTokens = 0;

    for (uint256 i = 0; i < 50; i++) { // Run 50 consecutive buys
        // Get expected token amount for the given ETH
        uint256 buyAmount = bondingCurve.getTokensForEth(ethToBuy);
        console.log("Iteration:", i);
        console.log("ETH to spend:", ethToBuy);
        console.log("Expected tokens to receive:", buyAmount);

        require(buyAmount > 0, "Token amount should be greater than 0");

        // Get actual ETH cost for that token amount
        uint256 actualPrice = bondingCurve.getBuyPriceAfterFees(buyAmount);
        console.log("Actual ETH cost:", actualPrice);

        // Ensure the actual cost is within an acceptable margin of the expected ETH spent
        assertApproxEqAbs(actualPrice, ethToBuy, 1e16); // Allow ~0.01 ETH margin

        // Perform the actual buy
        vm.deal(address(this), actualPrice); // Provide the contract with ETH
        bondingCurve.buy{value: actualPrice}(buyAmount);

        // Track total tokens bought
        totalBoughtTokens += buyAmount;

        // Ensure the contract's internal token supply tracking matches expectations
        assertEq(bondingCurve.purchaseMarketSupply(), totalBoughtTokens);
    }
}


    function testBuyAndSell() public {
        uint256 userPrivateKey = 93233153888835133239; // Example private key
        address user = vm.addr(userPrivateKey); // Generate address from private key
        uint256 buyAmount = 100 * 1e18;
        uint256 buyCost = bondingCurve.getBuyPriceAfterFees(buyAmount);

<<<<<<< HEAD
        vm.deal(user, buyPrice); // Fund the user with ETH
        vm.startPrank(user);
        bondingCurve.buy{value: buyPrice}(buyAmount);
        assertEq(token.balanceOf(user), buyAmount);

=======
        // Provide ETH and buy tokens.
        vm.deal(address(this), buyCost);
        uint256 beforeBal = token.balanceOf(address(this));
        bondingCurve.buy{value: buyCost}(buyAmount);

        // Check that tokens were received.
        assertEq(token.balanceOf(address(this)) - beforeBal, buyAmount);

        // Approve and sell tokens.
>>>>>>> b38c7866
        token.approve(address(bondingCurve), buyAmount);
        uint256 beforeEth = address(this).balance;
        bondingCurve.sell(buyAmount);
        uint256 afterEth = address(this).balance;

        // Expect an increase in ETH (though fees ensure a round-trip loss).
        assertTrue(afterEth > beforeEth);
    }

    function testBuyAndSellOneK() public {
        uint256 buyAmount = 1000 * 1e18;
        uint256 buyCost = bondingCurve.getBuyPriceAfterFees(buyAmount);

        vm.deal(address(this), buyCost);
        uint256 beforeBal = token.balanceOf(address(this));
        bondingCurve.buy{value: buyCost}(buyAmount);

<<<<<<< HEAD
        uint256 beforeBalance = user.balance;
        bondingCurve.sell(buyAmount);
        uint256 afterBalance = user.balance;

        vm.stopPrank();

        assertTrue(afterBalance > beforeBalance);
        assertEq(token.balanceOf(user), 0);
=======
        assertEq(token.balanceOf(address(this)) - beforeBal, buyAmount);

        token.approve(address(bondingCurve), buyAmount);
        uint256 beforeEth = address(this).balance;
        bondingCurve.sell(buyAmount);
        uint256 afterEth = address(this).balance;

        assertTrue(afterEth > beforeEth);
>>>>>>> b38c7866
    }

    function testBuyAndSellOneMil() public {
        uint256 buyAmount = 1_000_000 * 1e18;
        uint256 buyCost = bondingCurve.getBuyPriceAfterFees(buyAmount);

<<<<<<< HEAD
        // Get initial balance of bonding curve
        uint256 initialBalance = token.balanceOf(address(bondingCurve));
=======
        vm.deal(address(this), buyCost);
        uint256 beforeBal = token.balanceOf(address(this));
        bondingCurve.buy{value: buyCost}(buyAmount);
>>>>>>> b38c7866

        assertEq(token.balanceOf(address(this)) - beforeBal, buyAmount);

        token.approve(address(bondingCurve), buyAmount);
        uint256 beforeEth = address(this).balance;
        bondingCurve.sell(buyAmount);
        uint256 afterEth = address(this).balance;

        assertTrue(afterEth > beforeEth);
    }

    function testProvideLiquidity() public {
        uint256 initialBal = token.balanceOf(address(bondingCurve));

        // Provide extra 1000 tokens.
        uint256 addAmount = 1000 * 1e18;
        token.transfer(address(this), addAmount);
        token.approve(address(bondingCurve), addAmount);
        bondingCurve.provideLiquidity(addAmount);

        uint256 finalBal = token.balanceOf(address(bondingCurve));
        assertEq(finalBal, initialBal + addAmount);
    }

    function testWithdrawFees() public {
        // Do a buy to generate fees.
        uint256 amt = 1000 * 1e18;
        uint256 price = bondingCurve.getBuyPriceAfterFees(amt);
        vm.deal(address(this), price);
        bondingCurve.buy{value: price}(amt);

        assertTrue(bondingCurve.lifetimeProtocolFees() > 0);

        uint256 preBal = protocolFeeAddress.balance;
        vm.deal(protocolFeeAddress, 10 ether); // Fund fee address for gas.
        vm.prank(protocolFeeAddress);
        bondingCurve.withdrawFees();
        uint256 postBal = protocolFeeAddress.balance;

        assertTrue(postBal > preBal);
    }

    // ======================
    //   Additional Test Cases
    // ======================

    /// @notice Test buying 10K tokens when the effective supply is still at 0.
    function testBuy10KTokens() public {
        uint256 buyAmount = 10_000 * 1e18;
        uint256 buyCost = bondingCurve.getBuyPriceAfterFees(buyAmount);
        vm.deal(address(this), buyCost);

        uint256 initialEffectiveSupply = bondingCurve.purchaseMarketSupply();
        uint256 initialCurveTokenBal = token.balanceOf(address(bondingCurve));

        bondingCurve.buy{value: buyCost}(buyAmount);

        uint256 finalEffectiveSupply = bondingCurve.purchaseMarketSupply();
        uint256 finalCurveTokenBal = token.balanceOf(address(bondingCurve));

        // Effective supply should increase by exactly buyAmount.
        assertEq(finalEffectiveSupply - initialEffectiveSupply, buyAmount);
        // The bonding curve's token balance should decrease by buyAmount.
        assertEq(initialCurveTokenBal - finalCurveTokenBal, buyAmount);
    }

    /// @notice Test the cost to buy 10K tokens after 1M tokens have been purchased.
    function testBuy10KAfter1MBuy() public {
        // First, buy 1M tokens.
        uint256 buyAmount1M = 1_000_000 * 1e18;
        uint256 cost1M = bondingCurve.getBuyPriceAfterFees(buyAmount1M);
        vm.deal(address(this), cost1M);
        bondingCurve.buy{value: cost1M}(buyAmount1M);
        uint256 effectiveSupplyAfter1M = bondingCurve.purchaseMarketSupply();
        assertEq(effectiveSupplyAfter1M, buyAmount1M);

        // Now, get cost to buy an additional 10K tokens.
        uint256 buyAmount10K = 10_000 * 1e18;
        uint256 cost10KAfter = bondingCurve.getBuyPriceAfterFees(buyAmount10K);

        // Calculate what 10K tokens would cost at an effective supply of 0.
        uint256 initialCostFor10K = bondingCurve.getPrice(0, buyAmount10K);
        uint256 initialCostFor10KAfterFees = initialCostFor10K +
            (initialCostFor10K * bondingCurve.buyFeePercent()) /
            bondingCurve.feePrecision();

        // The cost after 1M tokens should be higher than the initial cost.
        assertTrue(cost10KAfter > initialCostFor10KAfterFees);

        // Buy the additional 10K tokens.
        vm.deal(address(this), cost10KAfter);
        bondingCurve.buy{value: cost10KAfter}(buyAmount10K);

        uint256 newEffectiveSupply = bondingCurve.purchaseMarketSupply();
        assertEq(newEffectiveSupply, buyAmount1M + buyAmount10K);
    }

    /// @notice Simulate a profit scenario:
    /// Buyer A buys 10K tokens after 1M tokens have been purchased.
    /// Then Buyer B buys an extra 100K tokens to push the price higher.
    /// Buyer A then sells their 10K tokens. We log the difference.
    function testProfitScenario() public {
        // Step 1: Set up the curve with 1M tokens bought.
        uint256 buyAmount1M = 1_000_000 * 1e18;
        uint256 cost1M = bondingCurve.getBuyPriceAfterFees(buyAmount1M);
        vm.deal(address(this), cost1M);
        bondingCurve.buy{value: cost1M}(buyAmount1M);

        // Step 2: Buyer A buys 10K tokens.
        address buyerA = address(0xABCD);
        uint256 buyAmount10K = 10_000 * 1e18;
        uint256 cost10K = bondingCurve.getBuyPriceAfterFees(buyAmount10K);
        vm.deal(buyerA, cost10K);
        vm.prank(buyerA);
        bondingCurve.buy{value: cost10K}(buyAmount10K);

        // Record effective supply after Buyer A's purchase.
        uint256 effectiveSupplyAfterA = bondingCurve.purchaseMarketSupply();

        // Step 3: Buyer B buys 100K tokens to push the curve.
        address buyerB = address(0xBEEF);
        uint256 buyAmount100K = 100_000 * 1e18;
        uint256 cost100K = bondingCurve.getBuyPriceAfterFees(buyAmount100K);
        vm.deal(buyerB, cost100K);
        vm.prank(buyerB);
        bondingCurve.buy{value: cost100K}(buyAmount100K);

        // Step 4: Buyer A sells their 10K tokens.
        vm.prank(buyerA);
        TestToken(token).approve(address(bondingCurve), buyAmount10K);
        uint256 sellPayout = bondingCurve.getSellPriceAfterFees(buyAmount10K);
        uint256 balanceBeforeSell = buyerA.balance;
        vm.prank(buyerA);
        bondingCurve.sell(buyAmount10K);
        uint256 balanceAfterSell = buyerA.balance;

        // Calculate profit (note: with fees, a round-trip may still be negative).
        int256 profit = int256(sellPayout) - int256(cost10K);
        console.log(
            "Buyer A profit (wei):",
            uint256(profit < 0 ? int256(0) : profit)
        );
    }

    /// @notice Run a random buy–sell sequence over several iterations.
    function testRandomBuySellSequence() public {
        uint256 iterations = 10;
        uint256 netBought = 0;
        for(uint256 i = 0; i < iterations; i++) {
            // Simulate a buy amount increasing with each iteration.
            uint256 buyAmount = (i + 1) * 1000 * 1e18;
            uint256 cost = bondingCurve.getBuyPriceAfterFees(buyAmount);
            vm.deal(address(this), cost);
            bondingCurve.buy{value: cost}(buyAmount);
            netBought += buyAmount;
            // Every even iteration, sell half of the tokens bought in this iteration.
            if (i % 2 == 0) {
                uint256 sellAmount = buyAmount / 2;
                token.approve(address(bondingCurve), sellAmount);
                bondingCurve.sell(sellAmount);
                netBought -= sellAmount;
            }
        }
        // The effective supply should equal net tokens bought.
        assertEq(bondingCurve.purchaseMarketSupply(), netBought);
    }

    /// @notice Test multiple consecutive buys.
    function testMultipleConsecutiveBuys() public {
        uint256 totalBuy = 0;
        for (uint256 i = 0; i < 100; i++) {
            uint256 buyAmount = 500_000 * 1e18;
            uint256 cost = bondingCurve.getBuyPriceAfterFees(buyAmount);
            vm.deal(address(this), cost);
            bondingCurve.buy{value: cost}(buyAmount);
            totalBuy += buyAmount;
            assertEq(bondingCurve.purchaseMarketSupply(), totalBuy);
        }
    }

    /// @notice Test multiple consecutive sells.
    function testMultipleConsecutiveSells() public {
        // Buy 20000 tokens.
        uint256 buyAmount = 20_000 * 1e18;
        uint256 cost = bondingCurve.getBuyPriceAfterFees(buyAmount);
        vm.deal(address(this), cost);
        bondingCurve.buy{value: cost}(buyAmount);
        assertEq(bondingCurve.purchaseMarketSupply(), buyAmount);

        // Sell in two parts (10000 tokens each).
        uint256 sellAmount = 10_000 * 1e18;
        token.approve(address(bondingCurve), sellAmount);
        bondingCurve.sell(sellAmount);
        assertEq(bondingCurve.purchaseMarketSupply(), buyAmount - sellAmount);

        token.approve(address(bondingCurve), sellAmount);
        bondingCurve.sell(sellAmount);
        assertEq(bondingCurve.purchaseMarketSupply(), 0);
    }

    // ======================
    //   Failure Tests
    // ======================
    function testFailInsufficientEthForBuy() public {
        uint256 amt = 100 * 1e18;
        uint256 cost = bondingCurve.getBuyPriceAfterFees(amt);
        vm.deal(address(this), cost - 1);
        bondingCurve.buy{value: cost - 1}(amt);
    }

    function testFailInsufficientTokensForSell() public {
        bondingCurve.sell(100 * 1e18);
    }

    receive() external payable {}
}<|MERGE_RESOLUTION|>--- conflicted
+++ resolved
@@ -146,23 +146,11 @@
         uint256 buyAmount = 100 * 1e18;
         uint256 buyCost = bondingCurve.getBuyPriceAfterFees(buyAmount);
 
-<<<<<<< HEAD
         vm.deal(user, buyPrice); // Fund the user with ETH
         vm.startPrank(user);
         bondingCurve.buy{value: buyPrice}(buyAmount);
         assertEq(token.balanceOf(user), buyAmount);
 
-=======
-        // Provide ETH and buy tokens.
-        vm.deal(address(this), buyCost);
-        uint256 beforeBal = token.balanceOf(address(this));
-        bondingCurve.buy{value: buyCost}(buyAmount);
-
-        // Check that tokens were received.
-        assertEq(token.balanceOf(address(this)) - beforeBal, buyAmount);
-
-        // Approve and sell tokens.
->>>>>>> b38c7866
         token.approve(address(bondingCurve), buyAmount);
         uint256 beforeEth = address(this).balance;
         bondingCurve.sell(buyAmount);
@@ -180,7 +168,6 @@
         uint256 beforeBal = token.balanceOf(address(this));
         bondingCurve.buy{value: buyCost}(buyAmount);
 
-<<<<<<< HEAD
         uint256 beforeBalance = user.balance;
         bondingCurve.sell(buyAmount);
         uint256 afterBalance = user.balance;
@@ -189,30 +176,16 @@
 
         assertTrue(afterBalance > beforeBalance);
         assertEq(token.balanceOf(user), 0);
-=======
-        assertEq(token.balanceOf(address(this)) - beforeBal, buyAmount);
-
-        token.approve(address(bondingCurve), buyAmount);
-        uint256 beforeEth = address(this).balance;
-        bondingCurve.sell(buyAmount);
-        uint256 afterEth = address(this).balance;
-
-        assertTrue(afterEth > beforeEth);
->>>>>>> b38c7866
+
     }
 
     function testBuyAndSellOneMil() public {
         uint256 buyAmount = 1_000_000 * 1e18;
         uint256 buyCost = bondingCurve.getBuyPriceAfterFees(buyAmount);
 
-<<<<<<< HEAD
         // Get initial balance of bonding curve
         uint256 initialBalance = token.balanceOf(address(bondingCurve));
-=======
-        vm.deal(address(this), buyCost);
-        uint256 beforeBal = token.balanceOf(address(this));
-        bondingCurve.buy{value: buyCost}(buyAmount);
->>>>>>> b38c7866
+
 
         assertEq(token.balanceOf(address(this)) - beforeBal, buyAmount);
 
