// SPDX-License-Identifier: MIT
pragma solidity ^0.8.20;

import "forge-std/Test.sol";
import "../src/SelfTokenVault.sol";

// Create a minimal mock token for testing
contract MockToken is Test {
    mapping(address => uint256) private _balances;
    uint256 private _totalSupply;

    function mint(address account, uint256 amount) public {
        _balances[account] += amount;
        _totalSupply += amount;
    }

    function balanceOf(address account) public view returns (uint256) {
        return _balances[account];
    }

    function totalSupply() public view returns (uint256) {
        return _totalSupply;
    }

    function transfer(address to, uint256 amount) public returns (bool) {
        require(_balances[msg.sender] >= amount, "Insufficient balance");
        _balances[msg.sender] -= amount;
        _balances[to] += amount;
        return true;
    }
}

contract SelfTokenVaultTest is Test {
    SelfTokenVault public vault;
    MockToken public token;
    address public creator;
    uint256 public constant INITIAL_BALANCE = 1_000_000 * 1e18;
    uint256 public constant LOCK_TIME = 180 days;
    uint256 public constant DRIP_INTERVAL = 30 days;

    function setUp() public {
        creator = address(0x123);
        token = new MockToken();

        // Create vault config
        SelfTokenVault.VaultConfig memory vaultConfig = SelfTokenVault.VaultConfig({
            dripPercentage: 10,
            dripInterval: DRIP_INTERVAL,
            lockTime: LOCK_TIME,
            lockedPercentage: 80
        });

        // Calculate self tokens amount (10% of total)
        uint256 selfTokens = INITIAL_BALANCE * 10 / 100;

        // Deploy the vault directly
        vault = new SelfTokenVault(address(token), creator, abi.encode(vaultConfig), selfTokens);

        // Mint tokens to the vault
        token.mint(address(vault), selfTokens);
    }

    function testInitialSetup() public view {
        // Calculate expected self tokens (10% of INITIAL_BALANCE)
        uint256 expectedSelfTokens = (INITIAL_BALANCE * 10) / 100;

        assertEq(vault.token(), address(token));
        assertEq(vault.owner(), creator);
<<<<<<< HEAD
        assertEq(vault.initialBalance(), expectedSelfTokens); // Fix this line
=======
        assertEq(vault.initialBalance(), expectedSelfTokens);
>>>>>>> b38c7866
        assertTrue(vault.initialized());
    }

    function testMultipleIntervalsVesting() public {
        // Move time past lock period and multiple intervals
        vm.warp(block.timestamp + LOCK_TIME + (DRIP_INTERVAL * 3));

        // Calculate expected self tokens first
        uint256 selfTokens = (INITIAL_BALANCE * 10) / 100;

        // Calculate expected available amount
        // 20% immediate + (3 * 10%) of 80% after three intervals
        uint256 immediateAmount = (selfTokens * 20) / 100;
        uint256 lockedAmount = (selfTokens * 80) / 100;
        uint256 vestedAmount = (lockedAmount * 30) / 100; // 3 intervals * 10%

        assertEq(vault.availableForWithdrawal(), immediateAmount + vestedAmount);
    }

    function testFullVestingPeriod() public {
        // Move time way past all vesting periods
        vm.warp(block.timestamp + LOCK_TIME + (DRIP_INTERVAL * 20));

        // Calculate expected self tokens
        uint256 expectedSelfTokens = (INITIAL_BALANCE * 10) / 100;

        vm.prank(creator);
        vault.withdraw();

        // Should have received all self tokens
        assertEq(token.balanceOf(creator), expectedSelfTokens);
        assertEq(vault.withdrawn(), expectedSelfTokens);
    }

    function testImmediatelyAvailableTokens() public view {
        uint256 selfTokens = (INITIAL_BALANCE * 10) / 100; // Get self token amount
        // 20% should be immediately available (100 - 80% locked)
        uint256 expectedImmediate = (selfTokens * 20) / 100;
        assertEq(vault.availableForWithdrawal(), expectedImmediate);
    }

    function testVestingSchedule() public {
        vm.warp(block.timestamp + LOCK_TIME + DRIP_INTERVAL);

        uint256 selfTokens = (INITIAL_BALANCE * 10) / 100;
        uint256 immediateAmount = (selfTokens * 20) / 100;
        uint256 lockedAmount = (selfTokens * 80) / 100;
        uint256 firstDripAmount = (lockedAmount * 10) / 100;

        assertEq(vault.availableForWithdrawal(), immediateAmount + firstDripAmount);
    }

    function testWithdraw() public {
        vm.startPrank(creator);

        // Initial withdrawal (immediate amount)
        uint256 initialAvailable = vault.availableForWithdrawal();
        vault.withdraw();
        assertEq(token.balanceOf(creator), initialAvailable);
        assertEq(vault.withdrawn(), initialAvailable);

        // Move time forward and withdraw again
        vm.warp(block.timestamp + LOCK_TIME + DRIP_INTERVAL);
        uint256 newlyAvailable = vault.availableForWithdrawal();
        vault.withdraw();
        assertEq(token.balanceOf(creator), initialAvailable + newlyAvailable);
        assertEq(vault.withdrawn(), initialAvailable + newlyAvailable);

        vm.stopPrank();
    }

    function testFailWithdrawUnauthorized() public {
        vm.prank(address(0xdead));
        vault.withdraw();
    }

    function testFailWithdrawNoTokensAvailable() public {
        // Withdraw immediate amount
        vm.startPrank(creator);
        vault.withdraw();

        // Try to withdraw again immediately (should fail)
        vault.withdraw();
        vm.stopPrank();
    }
}<|MERGE_RESOLUTION|>--- conflicted
+++ resolved
@@ -66,11 +66,8 @@
 
         assertEq(vault.token(), address(token));
         assertEq(vault.owner(), creator);
-<<<<<<< HEAD
         assertEq(vault.initialBalance(), expectedSelfTokens); // Fix this line
-=======
-        assertEq(vault.initialBalance(), expectedSelfTokens);
->>>>>>> b38c7866
+
         assertTrue(vault.initialized());
     }
 
