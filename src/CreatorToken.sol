--- conflicted
+++ resolved
@@ -92,7 +92,6 @@
         bondingCurve = address(curve);
 
         // Deploy the CreatorTokenSupporter (z%), owned by the AI agent.
-<<<<<<< HEAD
         CreatorTokenSupporter supporter =
             new CreatorTokenSupporter(address(this), config.aiAgent, distributorConfigData, gasLiteDropContractAddress);
         supporterContract = address(supporter);
@@ -100,20 +99,7 @@
         _mint(selfTokenVault, selfTokens);
         _mint(bondingCurve, marketTokens);
         _mint(supporterContract, supporterTokens);
-=======
-        CreatorTokenSupporter supporter = new CreatorTokenSupporter(
-            address(this), 
-            config.aiAgent, 
-            distributorConfigData, 
-            gasLiteDropContractAddress
-        );
-        supporterContract = address(supporter);
 
-        // Now transfer tokens to the respective contracts
-        _transfer(address(this), selfTokenVault, selfTokens);
-        _transfer(address(this), bondingCurve, marketTokens);
-        _transfer(address(this), supporterContract, supporterTokens);
->>>>>>> b38c7866
     }
 
     // Optional: override ERC20 decimals.
